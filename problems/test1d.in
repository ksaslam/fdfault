--- conflicted
+++ resolved
@@ -1,11 +1,7 @@
 [fdfault.problem]
 test1d
 data/
-<<<<<<< HEAD
-1601
-=======
 100
->>>>>>> 31f2302a
 0
 0
 0.3
